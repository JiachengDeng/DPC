from visualization.visualize_api import visualize_pair_corr, visualize_reconstructions
from data.point_cloud_db.point_cloud_dataset import PointCloudDataset

from models.sub_models.dgcnn.dgcnn_modular import DGCNN_MODULAR
from models.sub_models.dgcnn.dgcnn import get_graph_feature

import numpy as np

from torch.optim.lr_scheduler import MultiStepLR

from torch_cluster import knn
import pointnet2_ops._ext as _ext
from models.correspondence_utils import get_s_t_neighbors
from models.shape_corr_trainer import ShapeCorrTemplate
from models.metrics.metrics import AccuracyAssumeEye, AccuracyAssumeEyeSoft, uniqueness

from utils import switch_functions

import torch
import torch.nn.functional as F

from models.sub_models.dgcnn.dgcnn import DGCNN as non_geo_DGCNN

from utils.argparse_init import str2bool

from ChamferDistancePytorch.chamfer3D import dist_chamfer_3D
 


class GroupingOperation(torch.autograd.Function):
    @staticmethod
    def forward(ctx, features, idx):
        B, nfeatures, nsample = idx.size()
        _, C, N = features.size()
        ctx.for_backwards = (idx, N)
        return _ext.group_points(features, idx)

    @staticmethod
    def backward(ctx, grad_out):
        idx, N = ctx.for_backwards
        grad_features = _ext.group_points_grad(grad_out.contiguous(), idx, N)
        return grad_features, None

grouping_operation = GroupingOperation.apply

class DeepPointCorr(ShapeCorrTemplate):
    
    def __init__(self, hparams, **kwargs):
        """Stub."""
        super(DeepPointCorr, self).__init__(hparams, **kwargs)
        self.encoder = DGCNN_MODULAR(self.hparams, use_inv_features=self.hparams.use_inv_features)

        self.chamfer_dist_3d = dist_chamfer_3D.chamfer_3DDist()

        self.accuracy_assume_eye = AccuracyAssumeEye()
        self.accuracy_assume_eye_soft_0p01 = AccuracyAssumeEyeSoft(top_k=int(0.01 * self.hparams.num_points))
        self.accuracy_assume_eye_soft_0p05 = AccuracyAssumeEyeSoft(top_k=int(0.05 * self.hparams.num_points))


    def chamfer_loss(self, pos1, pos2):
        if not pos1.is_cuda:
            pos1 = pos1.cuda()

        if not pos2.is_cuda:
            pos2 = pos2.cuda()

        dist1, dist2, idx1, idx2 = self.chamfer_dist_3d(pos1, pos2)
        loss = torch.mean(dist1) + torch.mean(dist2)

        return loss

    def configure_optimizers(self):
        self.optimizer = torch.optim.Adam(self.parameters(), lr=self.hparams.lr, weight_decay=self.hparams.weight_decay)
        self.scheduler = MultiStepLR(self.optimizer, milestones=[6, 9], gamma=0.1)
        return [self.optimizer], [self.scheduler]

    def compute_deep_features(self, shape):
        shape["dense_output_features"] = self.encoder.forward_per_point(
            shape["pos"], start_neighs=shape["neigh_idxs"]
        )
        return shape

    def forward_source_target(self, source, target):
        for shape in [source, target]:
            shape = self.compute_deep_features(shape)

        # measure cross similarity
        P_non_normalized = switch_functions.measure_similarity(self.hparams.similarity_init, source["dense_output_features"], target["dense_output_features"])
        
        temperature = None
        P_normalized = P_non_normalized

        # cross nearest neighbors and weights
        source["cross_nn_weight"], source["cross_nn_sim"], source["cross_nn_idx"], target["cross_nn_weight"], target["cross_nn_sim"], target["cross_nn_idx"] =\
            get_s_t_neighbors(self.hparams.k_for_cross_recon, P_normalized, sim_normalization=self.hparams.sim_normalization)

        # cross reconstruction
        source["cross_recon"], source["cross_recon_hard"] = self.reconstruction(source["pos"], target["cross_nn_idx"], target["cross_nn_weight"], self.hparams.k_for_cross_recon)
        target["cross_recon"], target["cross_recon_hard"] = self.reconstruction(target["pos"], source["cross_nn_idx"], source["cross_nn_weight"], self.hparams.k_for_cross_recon)

        return source, target, P_normalized, temperature

    @staticmethod
    def reconstruction(pos, nn_idx, nn_weight, k):
        nn_pos = get_graph_feature(pos.transpose(1, 2), k=k, idx=nn_idx, only_intrinsic='neighs', permute_feature=False)
        nn_weighted = nn_pos * nn_weight.unsqueeze(dim=3)
        recon = torch.sum(nn_weighted, dim=2)

        recon_hard = nn_pos[:, :, 0, :]
 
        return recon, recon_hard

    def forward_shape(self, shape):
        P_self = switch_functions.measure_similarity(self.hparams.similarity_init, shape["dense_output_features"], shape["dense_output_features"])

        # measure self similarity
        nn_idx = shape['neigh_idxs'][:,:,:self.hparams.k_for_self_recon + 1] if self.hparams.use_euclidiean_in_self_recon else None
        shape["self_nn_weight"], _, shape["self_nn_idx"], _, _, _ = \
            get_s_t_neighbors(self.hparams.k_for_self_recon + 1, P_self, sim_normalization=self.hparams.sim_normalization, s_only=True, ignore_first=True,nn_idx=nn_idx)

        # self reconstruction
        shape["self_recon"], _ = self.reconstruction(shape["pos"], shape["self_nn_idx"], shape["self_nn_weight"], self.hparams.k_for_self_recon)

        return shape, P_self

    @staticmethod
    def batch_frobenius_norm_squared(matrix1, matrix2):
        loss_F = torch.sum(torch.pow(matrix1 - matrix2, 2), dim=[1, 2])

        return loss_F

    def get_perm_loss(self, P, do_soft_max=True):
        batch_size = P.shape[0]

        I = torch.eye(n=P.shape[1], device=P.device)
        I = I .unsqueeze(0).repeat(batch_size, 1, 1)

        if do_soft_max:
            P_normed = F.softmax(P, dim=2)
        else:
            P_normed = P

        perm_loss = torch.mean(self.batch_frobenius_norm_squared(torch.bmm(P_normed, P_normed.transpose(2, 1).contiguous()), I.float()))

        return perm_loss

    @staticmethod
    def get_neighbor_loss(source, source_neigh_idxs, target_cross_recon, k):
        # source.shape[1] is the number of points

        if k < source_neigh_idxs.shape[2]:
            neigh_index_for_loss = source_neigh_idxs[:, :, :k]
        else:
            neigh_index_for_loss = source_neigh_idxs

        source_grouped = grouping_operation(source.transpose(1, 2).contiguous(), neigh_index_for_loss.int()).permute(0, 2, 3, 1)
        source_diff = source_grouped[:, :, 1:, :] - torch.unsqueeze(source, 2)  # remove fist grouped element, as it is the seed point itself
        source_square = torch.sum(source_diff ** 2, dim=-1)

        target_cr_grouped = grouping_operation(target_cross_recon.transpose(1, 2).contiguous(), neigh_index_for_loss.int()).permute(0, 2, 3, 1)
        target_cr_diff = target_cr_grouped[:, :, 1:, :] - torch.unsqueeze(target_cross_recon, 2)  # remove fist grouped element, as it is the seed point itself
        target_cr_square = torch.sum(target_cr_diff ** 2, dim=-1)

        GAUSSIAN_HEAT_KERNEL_T = 8.0
        gaussian_heat_kernel = torch.exp(-source_square/GAUSSIAN_HEAT_KERNEL_T)
        neighbor_loss_per_neigh = torch.mul(gaussian_heat_kernel, target_cr_square)

        neighbor_loss = torch.mean(neighbor_loss_per_neigh)

        return neighbor_loss

    def forward(self, data):

        for shape in ["source", "target"]:
            data[shape]["edge_index"] = [
                knn(data[shape]["pos"][i], data[shape]["pos"][i], self.hparams.num_neighs,)
                for i in range(data[shape]["pos"].shape[0])
            ]
            data[shape]["neigh_idxs"] = torch.stack(
                [data[shape]["edge_index"][i][1].reshape(data[shape]["pos"].shape[1], -1) for i in range(data[shape]["pos"].shape[0])]
            )

        # dense features, similarity, and cross reconstruction
        data["source"], data["target"], data["P_normalized"], data["temperature"] = self.forward_source_target(data["source"], data["target"])

        # ### For visualizations
        # if self.hparams.mode == "val":
        #     p_cpu = data["P_normalized"].data.cpu().numpy()
        #     source_xyz = data["source"]["pos"].data.cpu().numpy()
        #     target_xyz = data["target"]["pos"].data.cpu().numpy()
        #     # label_cpu = label.data.cpu().numpy()
        #     np.save("./smal-val/p_{}".format(self.hparams.batch_idx), p_cpu)
        #     np.save("./smal-val/source_{}".format(self.hparams.batch_idx), source_xyz)
        #     np.save("./smal-val/target_{}".format(self.hparams.batch_idx), target_xyz)
        #     # np.save("./smal-test/label_{}".format(batch_idx), label_cpu)
        # ###


        # cross reconstruction losses
        self.losses[f"source_cross_recon_loss"] = self.hparams.cross_recon_lambda * self.chamfer_loss(data["source"]["pos"], data["source"]["cross_recon"])
        self.losses[f"target_cross_recon_loss"] =self.hparams.cross_recon_lambda * self.chamfer_loss(data["target"]["pos"], data["target"]["cross_recon"])

        # self reconstruction
        if self.hparams.use_self_recon:
            _, P_self_source = self.forward_shape(data["source"])
            _, P_self_target = self.forward_shape(data["target"])

            # self reconstruction losses
            data["source"]["self_recon_loss_unscaled"] = self.chamfer_loss(data["source"]["pos"], data["source"]["self_recon"])
            data["target"]["self_recon_loss_unscaled"] = self.chamfer_loss(data["target"]["pos"], data["target"]["self_recon"])

            self.losses[f"source_self_recon_loss"] = self.hparams.self_recon_lambda * data["source"]["self_recon_loss_unscaled"]
            self.losses[f"target_self_recon_loss"] = self.hparams.self_recon_lambda * data["target"]["self_recon_loss_unscaled"]

        if self.hparams.compute_perm_loss:
            data[f"perm_loss_fwd_unscaled"] = self.get_perm_loss(data["P_normalized"])
            data[f"perm_loss_bac_unscaled"] = self.get_perm_loss(data["P_normalized"].transpose(2, 1).contiguous())

            if self.hparams.perm_loss_lambda > 0.0:
                self.losses[f"perm_loss_fwd"] = self.hparams.perm_loss_lambda * data[f"perm_loss_fwd_unscaled"]
                self.losses[f"perm_loss_bac"] = self.hparams.perm_loss_lambda * data[f"perm_loss_bac_unscaled"]



        if self.hparams.compute_neigh_loss and self.hparams.neigh_loss_lambda > 0.0:
            data[f"neigh_loss_fwd_unscaled"] = \
                self.get_neighbor_loss(data["source"]["pos"], data["source"]["neigh_idxs"], data["target"]["cross_recon"], self.hparams.k_for_cross_recon)
            data[f"neigh_loss_bac_unscaled"] = \
                self.get_neighbor_loss(data["target"]["pos"], data["target"]["neigh_idxs"], data["source"]["cross_recon"], self.hparams.k_for_cross_recon)

            self.losses[f"neigh_loss_fwd"] = self.hparams.neigh_loss_lambda * data[f"neigh_loss_fwd_unscaled"]
            self.losses[f"neigh_loss_bac"] = self.hparams.neigh_loss_lambda * data[f"neigh_loss_bac_unscaled"]

        self.track_metrics(data)

        return data

    def test_step(self, test_batch, batch_idx):
        self.batch=test_batch
        self.hparams.mode = 'test'
        self.hparams.batch_idx=batch_idx
        
        label, pinput1, input2, ratio_list, soft_labels = self.extract_labels_for_test(test_batch)

        source = {"pos": pinput1, "id": self.batch['source']["id"]}
        target = {"pos": input2, "id": self.batch['target']["id"]}
        batch = {"source": source, "target": target}
        batch = self(batch)
        p = batch["P_normalized"].clone()

<<<<<<< HEAD
        ### For visualization
=======
        # ### For visualization
>>>>>>> f58e9121
        # p_cpu = p.data.cpu().numpy()
        # source_xyz = pinput1.data.cpu().numpy()
        # target_xyz = input2.data.cpu().numpy()
        # label_cpu = label.data.cpu().numpy()
        # np.save("./Deep-smal-test/p_{}".format(batch_idx), p_cpu)
        # np.save("./Deep-smal-test/source_{}".format(batch_idx), source_xyz)
        # np.save("./Deep-smal-test/target_{}".format(batch_idx), target_xyz)
        # np.save("./Deep-smal-test/label_{}".format(batch_idx), label_cpu)
<<<<<<< HEAD
        ###
=======
        # ###
>>>>>>> f58e9121

        _ = self.compute_acc(label, ratio_list, soft_labels, p,input2,track_dict=self.tracks,hparams=self.hparams)

        self.log_test_step()
        if self.vis_iter():
            self.visualize(batch, mode='test')

        return True


    def visualize(self, batch, mode="train"):
        visualize_pair_corr(self,batch, mode=mode)
        visualize_reconstructions(self,batch, mode=mode)
        
    @staticmethod
    def add_model_specific_args(parent_parser, task_name, dataset_name, is_lowest_leaf=False):
        parser = ShapeCorrTemplate.add_model_specific_args(parent_parser, task_name, dataset_name, is_lowest_leaf=False)
        parser = non_geo_DGCNN.add_model_specific_args(parser, task_name, dataset_name, is_lowest_leaf=True)
        parser = PointCloudDataset.add_dataset_specific_args(parser, task_name, dataset_name, is_lowest_leaf=False)
        parser.add_argument("--k_for_cross_recon", default=10, type=int, help="number of neighbors for cross reconstruction")

        parser.add_argument("--use_self_recon", nargs="?", default=True, type=str2bool, const=True, help="whether to use self reconstruction")
        parser.add_argument("--k_for_self_recon", default=10, type=int, help="number of neighbors for self reconstruction")
        parser.add_argument("--self_recon_lambda", type=float, default=10.0, help="weight for self reconstruction loss")
        parser.add_argument("--cross_recon_lambda", type=float, default=1.0, help="weight for cross reconstruction loss")

        parser.add_argument("--compute_perm_loss", nargs="?", default=False, type=str2bool, const=True, help="whether to compute permutation loss")
        parser.add_argument("--perm_loss_lambda", type=float, default=1.0, help="weight for permutation loss")

        parser.add_argument("--optimize_pos", nargs="?", default=False, type=str2bool, const=True, help="whether to compute neighbor smoothness loss")
        parser.add_argument("--compute_neigh_loss", nargs="?", default=True, type=str2bool, const=True, help="whether to compute neighbor smoothness loss")
        parser.add_argument("--neigh_loss_lambda", type=float, default=1.0, help="weight for neighbor smoothness loss")
        parser.add_argument("--num_angles", type=int, default=100,)

        parser.add_argument("--use_euclidiean_in_self_recon", nargs="?", default=False, type=str2bool, const=True, help="whether to use self reconstruction")
        parser.add_argument("--use_all_neighs_for_cross_reco", nargs="?", default=False, type=str2bool, const=True, help="whether to use self reconstruction")
        parser.add_argument("--use_all_neighs_for_self_reco", nargs="?", default=False, type=str2bool, const=True, help="whether to use self reconstruction")

        parser.set_defaults(
            optimizer="adam",
            lr=0.0003,
            weight_decay=5e-4,
            max_epochs=300, #max_epochs=300,
            accumulate_grad_batches=2,
            latent_dim=768,
            DGCNN_latent_dim=512,
            bb_size=24,
            num_neighs=27, #num_neighs=27

            val_vis_interval=20,
            test_vis_interval=20,
        )

        return parser




    def track_metrics(self, data):
        self.tracks[f"source_cross_recon_error"] = self.chamfer_loss(data["source"]["pos"], data["source"]["cross_recon_hard"])
        self.tracks[f"target_cross_recon_error"] = self.chamfer_loss(data["target"]["pos"], data["target"]["cross_recon_hard"])


        if self.hparams.use_self_recon:
            self.tracks[f"source_self_recon_loss_unscaled"] = data["source"]["self_recon_loss_unscaled"]
            self.tracks[f"target_self_recon_loss_unscaled"] = data["target"]["self_recon_loss_unscaled"]


        if self.hparams.compute_neigh_loss and self.hparams.neigh_loss_lambda > 0.0:
            self.tracks[f"neigh_loss_fwd_unscaled"] = data[f"neigh_loss_fwd_unscaled"]
            self.tracks[f"neigh_loss_bac_unscaled"] = data[f"neigh_loss_bac_unscaled"]

        # nearest neighbors hit accuracy
        source_pred = data["P_normalized"].argmax(dim=2)
        target_neigh_idxs = data["target"]["neigh_idxs"]

        target_pred = data["P_normalized"].argmax(dim=1)
        source_neigh_idxs = data["source"]["neigh_idxs"]

        # uniqueness (number of unique predictions)
        self.tracks[f"uniqueness_fwd"] = uniqueness(source_pred)
        self.tracks[f"uniqueness_bac"] = uniqueness(target_pred)<|MERGE_RESOLUTION|>--- conflicted
+++ resolved
@@ -248,11 +248,7 @@
         batch = self(batch)
         p = batch["P_normalized"].clone()
 
-<<<<<<< HEAD
-        ### For visualization
-=======
         # ### For visualization
->>>>>>> f58e9121
         # p_cpu = p.data.cpu().numpy()
         # source_xyz = pinput1.data.cpu().numpy()
         # target_xyz = input2.data.cpu().numpy()
@@ -261,11 +257,7 @@
         # np.save("./Deep-smal-test/source_{}".format(batch_idx), source_xyz)
         # np.save("./Deep-smal-test/target_{}".format(batch_idx), target_xyz)
         # np.save("./Deep-smal-test/label_{}".format(batch_idx), label_cpu)
-<<<<<<< HEAD
         ###
-=======
-        # ###
->>>>>>> f58e9121
 
         _ = self.compute_acc(label, ratio_list, soft_labels, p,input2,track_dict=self.tracks,hparams=self.hparams)
 
